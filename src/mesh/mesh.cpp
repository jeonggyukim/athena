--- conflicted
+++ resolved
@@ -112,16 +112,10 @@
                    UniformMeshGeneratorX3},
     BoundaryFunction_{nullptr, nullptr, nullptr, nullptr, nullptr, nullptr},
     AMRFlag_{}, UserSourceTerm_{}, UserTimeStep_{}, ViscosityCoeff_{},
-<<<<<<< HEAD
-    ConductionCoeff_{}, FieldDiffusivity_{}, 
-    MGGravityBoundaryFunction_{nullptr, nullptr, nullptr, nullptr, nullptr, nullptr},
-    MGGravitySourceMaskFunction_{}  {
-=======
     ConductionCoeff_{}, FieldDiffusivity_{},
     OrbitalVelocity_{}, OrbitalVelocityDerivative_{nullptr, nullptr},
-    MGGravityBoundaryFunction_{MGPeriodicInnerX1, MGPeriodicOuterX1, MGPeriodicInnerX2,
-                               MGPeriodicOuterX2, MGPeriodicInnerX3, MGPeriodicOuterX3} {
->>>>>>> 7ce25389
+    MGGravityBoundaryFunction_{nullptr, nullptr, nullptr, nullptr, nullptr, nullptr},
+    MGGravitySourceMaskFunction_{} {
   std::stringstream msg;
   RegionSize block_size;
   MeshBlock *pfirst{};
@@ -585,14 +579,9 @@
     BoundaryFunction_{nullptr, nullptr, nullptr, nullptr, nullptr, nullptr},
     AMRFlag_{}, UserSourceTerm_{}, UserTimeStep_{}, ViscosityCoeff_{},
     ConductionCoeff_{}, FieldDiffusivity_{},
-<<<<<<< HEAD
+    OrbitalVelocity_{}, OrbitalVelocityDerivative_{nullptr, nullptr},
     MGGravityBoundaryFunction_{nullptr, nullptr, nullptr, nullptr, nullptr, nullptr},
     MGGravitySourceMaskFunction_{} {
-=======
-    OrbitalVelocity_{}, OrbitalVelocityDerivative_{nullptr, nullptr},
-    MGGravityBoundaryFunction_{MGPeriodicInnerX1, MGPeriodicOuterX1, MGPeriodicInnerX2,
-                        MGPeriodicOuterX2, MGPeriodicInnerX3, MGPeriodicOuterX3} {
->>>>>>> 7ce25389
   std::stringstream msg;
   RegionSize block_size;
   BoundaryFlag block_bcs[6];
@@ -1129,22 +1118,17 @@
   return;
 }
 
-// DEPRECATED(felker): provide trivial overloads for old-style BoundaryFace enum argument
+//! \deprecated (felker):
+//! * provide trivial overloads for old-style BoundaryFace enum argument
 void Mesh::EnrollUserBoundaryFunction(int dir, BValFunc my_bc) {
   EnrollUserBoundaryFunction(static_cast<BoundaryFace>(dir), my_bc);
   return;
 }
 
-
 //----------------------------------------------------------------------------------------
 //! \fn void Mesh::EnrollUserMGGravityBoundaryFunction(BoundaryFace dir,
-<<<<<<< HEAD
-//                                                     MGBoundaryFunc my_bc)
-//  \brief Enroll a user-defined Multigrid gravity boundary function
-=======
 //!                                                    MGBoundaryFunc my_bc)
 //! \brief Enroll a user-defined Multigrid boundary function
->>>>>>> 7ce25389
 
 void Mesh::EnrollUserMGGravityBoundaryFunction(BoundaryFace dir, MGBoundaryFunc my_bc) {
   std::stringstream msg;
@@ -1157,18 +1141,9 @@
   return;
 }
 
-<<<<<<< HEAD
 //----------------------------------------------------------------------------------------
 //! \fn void Mesh::EnrollUserMGGravitySourceMaskFunction(MGSourceMaskFunc srcmask)
 //  \brief Enroll a user-defined Multigrid gravity source mask function
-=======
-//! \deprecated (felker):
-//! * provide trivial overloads for old-style BoundaryFace enum argument
-void Mesh::EnrollUserBoundaryFunction(int dir, BValFunc my_bc) {
-  EnrollUserBoundaryFunction(static_cast<BoundaryFace>(dir), my_bc);
-  return;
-}
->>>>>>> 7ce25389
 
 void Mesh::EnrollUserMGGravitySourceMaskFunction(MGSourceMaskFunc srcmask) {
   MGGravitySourceMaskFunction_ = srcmask;
@@ -1470,7 +1445,7 @@
           if (NSCALARS > 0) {
             pmb->pscalars->sbvar.var_cc = &(pmb->pscalars->r);
             pmb->pscalars->sbvar.SendBoundaryBuffers();
-          }
+        }
         }
 
         // wait to receive AMR/SMR GR primitives
@@ -1487,7 +1462,7 @@
                                                HydroBoundaryQuantity::cons);
           if (NSCALARS > 0) {
             pmb->pscalars->sbvar.var_cc = &(pmb->pscalars->s);
-          }
+        }
         }
       } // multilevel
 
