//======================================================================================
// Athena++ astrophysical MHD code
// Copyright (C) 2014 James M. Stone  <jmstone@princeton.edu>
//
// This program is free software: you can redistribute and/or modify it under the terms
// of the GNU General Public License (GPL) as published by the Free Software Foundation,
// either version 3 of the License, or (at your option) any later version.
//
// This program is distributed in the hope that it will be useful, but WITHOUT ANY
// WARRANTY; without even the implied warranty of MERCHANTABILITY or FITNESS FOR A 
// PARTICULAR PURPOSE.  See the GNU General Public License for more details.
//
// You should have received a copy of GNU GPL in the file LICENSE included in the code
// distribution.  If not see <http://www.gnu.org/licenses/>.
//======================================================================================
<<<<<<< HEAD

// Primary header
#include "../mesh.hpp"

// C++ headers
#include <cmath>

// Athena headers
#include "../athena.hpp"           // enums, Real
#include "../athena_arrays.hpp"    // AthenaArray
#include "../parameter_input.hpp"  // ParameterInput
#include "../fluid/fluid.hpp"      // Fluid
#include "../field/field.hpp"      // Field
#include "../fluid/eos/eos.hpp"    // EOS
#include "../coordinates/coordinates.hpp" // Coordinates

//======================================================================================
=======
>>>>>>> a39f2c74
//! \file blast.cpp
//  \brief Problem generator for spherical blast wave problem.
//
// REFERENCE: P. Londrillo & L. Del Zanna, "High-order upwind schemes for 
//   multidimensional MHD", ApJ, 530, 508 (2000), and references therein.
//======================================================================================

// Athena++ headers
#include "../athena.hpp"
#include "../athena_arrays.hpp"
#include "../parameter_input.hpp"
#include "../mesh.hpp"
#include "../hydro/hydro.hpp"
#include "../field/field.hpp"
#include "../hydro/eos/eos.hpp"
#include "../coordinates/coordinates.hpp"

//======================================================================================
//! \fn ProblemGenerator
//  \brief Spherical blast wave test problem generator
//======================================================================================

void Mesh::ProblemGenerator(Hydro *phyd, Field *pfld, ParameterInput *pin)
{
  MeshBlock *pmb = phyd->pmy_block;
  int is = pmb->is; int js = pmb->js; int ks = pmb->ks;
  int ie = pmb->ie; int je = pmb->je; int ke = pmb->ke;

  Real rout = pin->GetReal("problem","radius");
  Real rin = rout - pin->GetOrAddReal("problem","ramp",0.0);
  Real pa  = pin->GetReal("problem","pamb");
  Real da  = pin->GetOrAddReal("problem","damb",1.0);
  Real prat = pin->GetReal("problem","prat");
  Real drat = pin->GetOrAddReal("problem","drat",1.0);
  Real b0,theta;
  if (MAGNETIC_FIELDS_ENABLED) {
    b0 = pin->GetReal("problem","b0");
    theta = (PI/180.0)*pin->GetReal("problem","angle");
  }
  Real gamma = phyd->pf_eos->GetGamma();
  Real gm1 = gamma - 1.0;

// setup uniform ambient medium with spherical over-pressured region

  for (int k=ks; k<=ke; k++) {
  for (int j=js; j<=je; j++) {
  for (int i=is; i<=ie; i++) {
    Real rad = sqrt(SQR(pmb->pcoord->x1v(i)) + SQR(pmb->pcoord->x2v(j)) + SQR(pmb->pcoord->x3v(k)));
    Real den = da;
    if (rad < rout) {
      if (rad < rin) {
        den = drat*da;
      } else {
        Real f = (rad-rin) / (rout-rin);
        Real log_den = (1.0-f) * std::log(drat*da) + f * std::log(da);
        den = std::exp(log_den);
      }
    }

    phyd->u(IDN,k,j,i) = den;
    phyd->u(IM1,k,j,i) = 0.0;
    phyd->u(IM2,k,j,i) = 0.0;
    phyd->u(IM3,k,j,i) = 0.0;
    if (NON_BAROTROPIC_EOS) {
      Real pres = pa;
<<<<<<< HEAD
      if (rad < rout) {
        if (rad < rin) {
          pres = prat*pa;
        } else {
          Real f = (rad-rin) / (rout-rin);
          Real log_pres = (1.0-f) * std::log(prat*pa) + f * std::log(pa);
          pres = std::exp(log_pres);
        }
      }
      pfl->u(IEN,k,j,i) = pres/gm1;
=======
      if (rad < rin) pres = prat*pa;
      phyd->u(IEN,k,j,i) = pres/gm1;
>>>>>>> a39f2c74
      if (RELATIVISTIC_DYNAMICS)  // this should only ever be SR with this file
        phyd->u(IEN,k,j,i) += den;
    }
  }}}

// initialize interface B and total energy

  if (MAGNETIC_FIELDS_ENABLED) {
    for (int k=ks; k<=ke; k++) {
    for (int j=js; j<=je; j++) {
    for (int i=is; i<=ie+1; i++) {
      pfld->b.x1f(k,j,i) = b0*cos(theta);
    }}}
    for (int k=ks; k<=ke; k++) {
    for (int j=js; j<=je+1; j++) {
    for (int i=is; i<=ie; i++) {
      pfld->b.x2f(k,j,i) = b0*sin(theta);
    }}}
    for (int k=ks; k<=ke+1; k++) {
    for (int j=js; j<=je; j++) {
    for (int i=is; i<=ie; i++) {
      pfld->b.x3f(k,j,i) = 0.0;
    }}}
    for (int k=ks; k<=ke; k++) {
    for (int j=js; j<=je; j++) {
    for (int i=is; i<=ie+1; i++) {
      phyd->u(IEN,k,j,i) += 0.5*b0*b0;
    }}}
  }

}<|MERGE_RESOLUTION|>--- conflicted
+++ resolved
@@ -13,26 +13,6 @@
 // You should have received a copy of GNU GPL in the file LICENSE included in the code
 // distribution.  If not see <http://www.gnu.org/licenses/>.
 //======================================================================================
-<<<<<<< HEAD
-
-// Primary header
-#include "../mesh.hpp"
-
-// C++ headers
-#include <cmath>
-
-// Athena headers
-#include "../athena.hpp"           // enums, Real
-#include "../athena_arrays.hpp"    // AthenaArray
-#include "../parameter_input.hpp"  // ParameterInput
-#include "../fluid/fluid.hpp"      // Fluid
-#include "../field/field.hpp"      // Field
-#include "../fluid/eos/eos.hpp"    // EOS
-#include "../coordinates/coordinates.hpp" // Coordinates
-
-//======================================================================================
-=======
->>>>>>> a39f2c74
 //! \file blast.cpp
 //  \brief Problem generator for spherical blast wave problem.
 //
@@ -98,7 +78,6 @@
     phyd->u(IM3,k,j,i) = 0.0;
     if (NON_BAROTROPIC_EOS) {
       Real pres = pa;
-<<<<<<< HEAD
       if (rad < rout) {
         if (rad < rin) {
           pres = prat*pa;
@@ -108,11 +87,7 @@
           pres = std::exp(log_pres);
         }
       }
-      pfl->u(IEN,k,j,i) = pres/gm1;
-=======
-      if (rad < rin) pres = prat*pa;
       phyd->u(IEN,k,j,i) = pres/gm1;
->>>>>>> a39f2c74
       if (RELATIVISTIC_DYNAMICS)  // this should only ever be SR with this file
         phyd->u(IEN,k,j,i) += den;
     }
